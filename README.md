# Augment Adam

An intelligent assistant with advanced memory capabilities.

## Overview

Augment Adam is an AI assistant framework that uses advanced memory systems to provide more contextual and personalized responses. It features a modular architecture that allows for easy extension and customization.

## Features

- **Advanced Memory Systems**: FAISS-based vector memory for efficient similarity search and Neo4j-based graph memory for complex relationships
- **Modular Architecture**: Easily extend and customize the assistant with plugins
- **Context Engine**: Intelligent context management for better responses
- **Agent Coordination**: Coordinate multiple agents to work together on complex tasks
- **Monte Carlo Techniques**: Apply Monte Carlo techniques to models to enable using smaller models with advanced context/memory techniques
- **Parallel Processing**: Execute tasks in parallel for improved performance
- **Sophisticated Tagging System**: Categorize and organize code with a hierarchical tagging system
- **Enhanced Template Engine**: Generate code, tests, and documentation with a powerful template engine
- **Google-Style Docstrings**: All code includes comprehensive Google-style docstrings
- **Type Hints**: Extensive use of type hints for better code quality and IDE support

## Installation

```bash
# Install from PyPI
pip install augment-adam

# Install with Neo4j support
pip install augment-adam[neo4j]

# Install development dependencies
pip install augment-adam[dev]
```

## Quick Start

### Memory System

```python
from augment_adam.core import Assistant
from augment_adam.memory import FAISSMemory

# Create a memory system
memory = FAISSMemory()

# Create an assistant
assistant = Assistant(memory=memory)

# Chat with the assistant
response = assistant.chat("Hello, how can you help me?")
print(response)
```

<<<<<<< HEAD
## Running with Docker
=======
### Agent Core

```python
from augment_adam.ai_agent import create_agent
from augment_adam.ai_agent.smc.potential import RegexPotential

# Create a potential for controlled generation
sentence_ending_potential = RegexPotential(
    pattern=r".*[.!?]$",
    name="sentence_ending_potential"
)

# Create a conversational agent
agent = create_agent(
    agent_type="conversational",
    name="My Assistant",
    description="A helpful AI assistant",
    potentials=[sentence_ending_potential]
)

# Process user input
result = agent.process("Hello, how are you?")
print(f"Agent: {result['response']}")

# Create a task-focused agent
task_agent = create_agent(
    agent_type="task",
    name="Task Assistant",
    description="A task-focused AI assistant"
)

# Process a task request
result = task_agent.process("Can you help me plan a birthday party?")
print(f"Agent: {result['response']}")
```

## Memory Systems
>>>>>>> ceacc1d5

Augment Adam uses Docker for both development and deployment. The project includes a comprehensive Docker setup with multiple services for different components of the system.

### Development Environment

The project uses VS Code's Dev Containers extension to provide a consistent development environment. This environment includes:

- Python 3.10 with all required dependencies
- Ollama for local LLM inference
- ChromaDB for vector storage
- Neo4j for graph relationships
- Redis for caching
- Redis Vector for embeddings search
- GPU support for NVIDIA GPUs (optional)

To start the development environment:

1. Install Docker and VS Code with the Dev Containers extension
2. Open the project in VS Code
3. When prompted, click "Reopen in Container"

### Testing Services

The repository includes a test script to verify connectivity to all services:

```bash
python test_services.py
```

<<<<<<< HEAD
This script checks connectivity to all services and reports their status.

### Detailed Documentation

For detailed information about the Docker configuration, including:

- Service descriptions
- Persistent volumes
- GPU support
- Environment variables
- Troubleshooting

See the [Docker Configuration](docs/docker_configuration.md) documentation.

For more details on advanced configuration, see the [Memory System](docs/memory_system.md) and [Architecture Overview](docs/ARCHITECTURE.md).
=======
## Agent Core

Augment Adam provides a flexible AI agent architecture with model management, memory integration, and reasoning capabilities:

- **Base Agent**: Foundation for all agent types with core functionality
- **Specialized Agents**: Conversational, Task, Research, Creative, and Coding agents
- **Memory Integration**: Agent-specific memory with global memory access
- **Reasoning Components**: Chain of thought, reflection, planning, and more
- **Sequential Monte Carlo**: Controlled generation with syntactic and semantic constraints, enabling smaller models to produce higher-quality outputs

### Agent Factory

The agent factory provides a simple way to create different types of agents:

```python
from augment_adam.ai_agent import create_agent, get_default_agent

# Create a conversational agent
conversational_agent = create_agent(
    agent_type="conversational",
    name="Conversational Assistant",
    description="A conversational AI assistant"
)

# Create a task agent
task_agent = create_agent(
    agent_type="task",
    name="Task Assistant",
    description="A task-focused AI assistant"
)

# Create a research agent
research_agent = create_agent(
    agent_type="research",
    name="Research Assistant",
    description="A research-focused AI assistant"
)

# Create a creative agent
creative_agent = create_agent(
    agent_type="creative",
    name="Creative Assistant",
    description="A creative-focused AI assistant"
)

# Create a coding agent
coding_agent = create_agent(
    agent_type="coding",
    name="Coding Assistant",
    description="A code-focused AI assistant"
)

# Get the default agent (based on settings)
default_agent = get_default_agent()
```

## Context Engine

Augment Adam provides a sophisticated context engine for managing context windows, retrieving relevant information, and optimizing prompts for language models:

- **Context Manager**: Central orchestrator for context management
- **Retrievers**: Components for retrieving information from various sources
- **Composers**: Components for composing context into coherent windows
- **Chunkers**: Components for intelligently chunking content
- **Optimizers**: Components for maximizing information density
- **Prompt Composers**: Components for creating prompts with context

```python
from augment_adam.context_engine import get_context_manager
from augment_adam.context_engine.retrieval import MemoryRetriever, WebRetriever
from augment_adam.context_engine.composition import ContextComposer, ContextOptimizer
from augment_adam.context_engine.chunking import IntelligentChunker, Summarizer
from augment_adam.context_engine.prompt import PromptComposer, PromptTemplates

# Get the context manager
context_manager = get_context_manager()

# Register retrievers
context_manager.register_retriever("memory", MemoryRetriever())
context_manager.register_retriever("web", WebRetriever())

# Register composers
context_manager.register_composer("default", ContextComposer())
context_manager.register_composer("optimizer", ContextOptimizer(Summarizer()))

# Register chunkers
context_manager.register_chunker("intelligent", IntelligentChunker())

# Register prompt composers
prompt_templates = PromptTemplates()
context_manager.register_prompt_composer(
    "default",
    PromptComposer(prompt_templates.get_all_templates())
)

# Process a query
prompt = context_manager.process_query(
    query="What is the capital of France?",
    sources=["memory", "web"],
    max_items=10,
    composer_name="default",
    optimizer_name="optimizer",
    prompt_type="qa"
)
```

## Small Models with Large Context Windows

Augment Adam supports small models with large context windows, leveraging our Monte Carlo approach for better performance:

```python
from augment_adam.models import create_model
from augment_adam.ai_agent import create_agent
from augment_adam.ai_agent.smc.potential import RegexPotential
from augment_adam.ai_agent.smc.advanced_potentials import StylePotential, CONVERSATIONAL_STYLE

# Create a small model with large context window
model = create_model(
    model_type="huggingface",
    model_size="small_context",  # Uses Qwen/Qwen1.5-0.5B-Chat with 32K context
    use_cache=True,
    use_monte_carlo=True,
    monte_carlo_particles=100
)

# Create potentials for guided generation
potentials = [
    RegexPotential(
        pattern=r".*[.!?]$",
        name="sentence_ending_potential"
    ),
    StylePotential(
        style_patterns=CONVERSATIONAL_STYLE,
        name="conversational_style_potential"
    )
]

# Create an agent using the model
agent = create_agent(
    agent_type="conversational",
    name="Conversational Agent",
    description="A conversational AI assistant",
    model=model,
    potentials=potentials
)

# Generate a response
response = agent.process("Tell me about the benefits of small models with large context windows.")
print(f"Agent: {response['response']}")
```

Key benefits:

- **Efficiency**: Small models require less computational resources
- **Large Context**: Support for context windows up to 32K tokens
- **Guided Generation**: Monte Carlo approach enhances output quality
- **Parallel Processing**: Multi-core and GPU acceleration for faster generation
- **Persistent Caching**: Docker named volumes for efficient caching

For more details, see the [Small Models with Large Context Windows](docs/guides/small_models_large_context.md) guide.

## Hardware Optimization and Model Analysis

Augment Adam includes tools for automatically detecting your hardware capabilities and optimizing model settings accordingly:

```python
from augment_adam.utils.hardware_optimizer import get_optimal_model_settings
from augment_adam.models import create_model

# Get optimal settings for your hardware
settings = get_optimal_model_settings("huggingface", "small_context")

# Create model with optimal settings
model = create_model(
    model_type="huggingface",
    model_size="small_context",
    **settings
)

# Generate text with optimized model
response = model.generate(
    prompt="What are the benefits of hardware optimization?",
    max_tokens=100
)
print(response)
```

Key features:

- **Automatic Hardware Detection**: CPU, memory, GPU, and disk specifications
- **Optimal Settings**: Quantization, parallel processing, and Monte Carlo parameters
- **Scientific Analysis**: Compare model performance across different tasks
- **Task-Specific Recommendations**: Find the best model for each specific task

For more details, see the [Hardware Optimization and Model Analysis](docs/guides/hardware_optimization.md) guide.

## Specialized Agents

Augment Adam provides a powerful agent framework for building specialized AI assistants:

```python
from augment_adam.models import create_model
from augment_adam.ai_agent import create_agent

# Create a model
model = create_model(
    model_type="huggingface",
    model_size="small_context"
)

# Create an agent with system prompt and output instructions
agent = create_agent(
    agent_type="conversational",
    name="My Agent",
    description="A helpful AI assistant",
    model=model,
    system_prompt="You are a helpful AI assistant...",
    output_format="json",
    strict_output=True
)

# Process a request
result = agent.process("Hello, how are you?")
print(result["response"])
```

Key features:

- **System Prompts**: Define agent behavior with detailed instructions
- **Output Formats**: Support for text or structured JSON output
- **Specialized Tools**: Add custom tools for specific tasks
- **Worker Agents**: Process tasks asynchronously
- **MCP Integration**: Deploy agents as MCP servers

For more details, see the [Building Agents](docs/guides/building_agents.md) guide.

## Agent Coordination

Augment Adam provides powerful tools for coordinating multiple agents:

```python
from augment_adam.ai_agent.coordination import AgentCoordinator, AgentTeam, Workflow

# Create coordinator
coordinator = AgentCoordinator("My Coordinator")

# Register agents
coordinator.register_agent("research_agent", research_agent)
coordinator.register_agent("coding_agent", coding_agent)

# Send message from one agent to another
message = coordinator.send_message(
    from_agent_id="research_agent",
    to_agent_id="coding_agent",
    message="Here's information about algorithms..."
)

# Process the message
response = coordinator.process_message(message)
print(response["message"])

# Create a team with roles
team = AgentTeam(
    name="Development Team",
    description="A team for software development tasks"
)

# Add roles
team.add_role("researcher", research_agent)
team.add_role("developer", coding_agent)

# Create and execute a workflow
workflow = Workflow("Development Workflow")
workflow.add_process_step(role="researcher", input="Research algorithms")
workflow.add_message_step(from_role="researcher", to_role="developer", message="{researcher_result}")

# Execute workflow
result = team.execute_workflow("Create an algorithm", workflow.to_list())
```

Key features:

- **Agent Coordinator**: Manages communication between agents
- **Agent Team**: Organizes agents into teams with specific roles
- **Workflow**: Defines sequences of steps for agents to follow
- **Coordination Patterns**: Sequential, parallel, and collaborative coordination
- **Asynchronous Processing**: Support for async coordination

For more details, see the [Agent Coordination](docs/guides/agent_coordination.md) guide.

## FastAPI Server

Augment Adam includes a FastAPI server for easy integration with web applications:

```bash
# Start the server
python -m augment_adam.server

# The server will be available at http://localhost:8000
```

Key endpoints:

- `/models`: Create and manage models
- `/agents`: Create and manage agents
- `/models/{model_id}/generate`: Generate text with a model
- `/agents/{agent_id}/chat`: Chat with an agent
- `/hardware`: Get hardware information
>>>>>>> ceacc1d5

## Documentation

For more detailed information, check out the documentation in the `docs/` directory:

- [Getting Started](docs/user_guide/getting_started.md)
- [Architecture Overview](docs/architecture/ARCHITECTURE.md)
- [Memory System](docs/architecture/memory_system.md)
- [Plugin System](docs/architecture/plugin_system.md)
- [Tagging System](docs/architecture/TAGGING_SYSTEM.md)
- [Docker Configuration](docs/docker_configuration.md)
- [Agent Coordination](docs/guides/agent_coordination.md)
- [Monte Carlo Techniques](docs/guides/parallel_monte_carlo.md)
- [Template Engine](docs/architecture/TEMPLATE_ENGINE.md)

### Research

The project includes research on various AI technologies and frameworks:

- [Open Source AI Projects](docs/research/open-source-ai-projects/index.md) - Critical assessments of leading open-source AI projects
- [Agentic Memory](docs/research/agentic-memory.md) - Research on memory systems for AI agents
- [AI Agent Development](docs/research/ai-agent-dev.md) - Research on AI agent development frameworks
- [DSPy](docs/research/dspy.md) - Research on the DSPy framework for programming with foundation models

## Development

### Setup Development Environment

```bash
# Clone the repository
git clone https://github.com/theinterneti/augment-adam.git
cd augment-adam

# Install development dependencies
pip install -e ".[dev]"

# Set up pre-commit hooks
python scripts/setup_pre_commit.py

# Run tests
pytest
```

### Pre-Commit Hooks

This project uses pre-commit hooks to ensure code quality and run tests before each commit. The hooks will:

1. Check for common issues (trailing whitespace, merge conflicts, etc.)
2. Run linters (flake8, isort, black)
3. Run tests on modified files

To set up the pre-commit hooks, run:

```bash
python scripts/setup_pre_commit.py
```

You can also run the pre-commit checks manually:

```bash
pre-commit run --all-files
```

Or run tests on modified files:

```bash
python scripts/run_pre_commit_tests.py
```

### Project Structure

The project follows a standard Python package structure. For more details, see [Directory Structure](docs/DIRECTORY_STRUCTURE.md).

## Contributing

Contributions are welcome! Please see [Contributing Guidelines](docs/CONTRIBUTING.md) for more information.

## License

This project is licensed under the MIT License - see the LICENSE file for details.<|MERGE_RESOLUTION|>--- conflicted
+++ resolved
@@ -51,9 +51,6 @@
 print(response)
 ```
 
-<<<<<<< HEAD
-## Running with Docker
-=======
 ### Agent Core
 
 ```python
@@ -90,8 +87,7 @@
 print(f"Agent: {result['response']}")
 ```
 
-## Memory Systems
->>>>>>> ceacc1d5
+## Running with Docker
 
 Augment Adam uses Docker for both development and deployment. The project includes a comprehensive Docker setup with multiple services for different components of the system.
 
@@ -121,7 +117,6 @@
 python test_services.py
 ```
 
-<<<<<<< HEAD
 This script checks connectivity to all services and reports their status.
 
 ### Detailed Documentation
@@ -137,7 +132,7 @@
 See the [Docker Configuration](docs/docker_configuration.md) documentation.
 
 For more details on advanced configuration, see the [Memory System](docs/memory_system.md) and [Architecture Overview](docs/ARCHITECTURE.md).
-=======
+
 ## Agent Core
 
 Augment Adam provides a flexible AI agent architecture with model management, memory integration, and reasoning capabilities:
@@ -446,7 +441,6 @@
 - `/models/{model_id}/generate`: Generate text with a model
 - `/agents/{agent_id}/chat`: Chat with an agent
 - `/hardware`: Get hardware information
->>>>>>> ceacc1d5
 
 ## Documentation
 
